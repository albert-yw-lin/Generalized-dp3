name: bin-picking

task_name: ${name}

shape_meta: &shape_meta
  obs:
    point_cloud:
      shape: [512, 6]
      type: point_cloud
    agent_pos:
      shape: [9]
      type: low_dim
  action:
    shape: [4]

env_runner:
  _target_: diffusion_policy_3d.env_runner.metaworld_runner.MetaworldRunner
  eval_episodes: 20
  n_obs_steps: ${n_obs_steps}
  n_action_steps: ${n_action_steps}
  fps: 10
  n_envs: null
  n_train: null
  n_test: null
  task_name: ${task_name}
  device: ${training.device}
  use_point_crop: ${policy.use_point_crop}

dataset:
  _target_: diffusion_policy_3d.dataset.metaworld_dataset.MetaworldDataset
  zarr_path: data/metaworld_bin-picking_expert.zarr
  horizon: ${horizon}
  pad_before: ${eval:'${n_obs_steps}-1'}
  pad_after: ${eval:'${n_action_steps}-1'}
  seed: 42
  val_ratio: 0.02
<<<<<<< HEAD
  max_train_episodes: 100
=======
  max_train_episodes: 50
>>>>>>> b2f8fa16
<|MERGE_RESOLUTION|>--- conflicted
+++ resolved
@@ -34,8 +34,5 @@
   pad_after: ${eval:'${n_action_steps}-1'}
   seed: 42
   val_ratio: 0.02
-<<<<<<< HEAD
-  max_train_episodes: 100
-=======
+
   max_train_episodes: 50
->>>>>>> b2f8fa16
