# bash scripts/gen_demonstration_adroit.sh door
# bash scripts/gen_demonstration_adroit.sh hammer
# bash scripts/gen_demonstration_adroit.sh pen

cd third_party/VRL3/src

task=${1}
num_episodes=${2:-10}

CUDA_VISIBLE_DEVICES=0 python gen_demonstration_expert.py --env_name $task \
<<<<<<< HEAD
                        --num_episodes 50 \
=======
                        --num_episodes $num_episodes \
>>>>>>> 293032f1
                        --root_dir "../../../3D-Diffusion-Policy/data/" \
                        --expert_ckpt_path "../ckpts/vrl3_${task}.pt" \
                        --img_size 84 \
                        --not_use_multi_view \
                        --use_point_crop<|MERGE_RESOLUTION|>--- conflicted
+++ resolved
@@ -8,11 +8,7 @@
 num_episodes=${2:-10}
 
 CUDA_VISIBLE_DEVICES=0 python gen_demonstration_expert.py --env_name $task \
-<<<<<<< HEAD
-                        --num_episodes 50 \
-=======
                         --num_episodes $num_episodes \
->>>>>>> 293032f1
                         --root_dir "../../../3D-Diffusion-Policy/data/" \
                         --expert_ckpt_path "../ckpts/vrl3_${task}.pt" \
                         --img_size 84 \
